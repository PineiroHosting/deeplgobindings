package deeplclient

import (
	"encoding/json"
	"errors"
	"fmt"
	"io"
	"net/http"
	"net/url"
	"strconv"
	"strings"
)

const (
	authKeyParamName = "auth_key"
	// unofficial internal HTTP status code for "Quota exceeded"
	StatusQuotaExceeded  = 456
	translateFunctionUri = "translate"
	usageFunctionUri     = "usage"
	// maximum body size - see https://www.deepl.com/docs-api/accessing-the-api/limits/
	maxBodySize = 128 * 1024
)

// Client allows easy access to the DeepL API by providing methods for each API function.
type Client struct {
	*http.Client
	// AuthKey stores the authentication key required to get access DeepL's API.
	AuthKey     []byte
	EndpointUrl string
}

// doApiFunction is an internally used function to execute API functions more easily. The param uri should not begin with
// a slash character.
func (client *Client) doApiFunction(uri, method string, values *url.Values) (resp *http.Response, err error) {
	// add authentication header and encode values
	values.Set(authKeyParamName, string(client.AuthKey))
	// create new http request
	var req *http.Request
	var requestUrl string
	var body io.Reader
	if method == http.MethodPost {
<<<<<<< HEAD
		requestUrl = fmt.Sprintf("%s%s", deeplBaseApiUrl, uri)
=======
		requestUrl = fmt.Sprintf("%s%s", client.EndpointUrl, uri)
>>>>>>> 1c26a3ca
		valuesEncoded := values.Encode()
		if len(valuesEncoded) > maxBodySize {
			return nil, errors.New("body size should not exceed maximum of " + strconv.Itoa(maxBodySize))
		}
		body = strings.NewReader(valuesEncoded)
	} else {
<<<<<<< HEAD
		requestUrl = fmt.Sprintf("%s%s?%s", deeplBaseApiUrl, uri, values.Encode())
=======
		requestUrl = fmt.Sprintf("%s%s?%s", client.EndpointUrl, uri, values.Encode())
>>>>>>> 1c26a3ca
	}
	if req, err = http.NewRequest(method, requestUrl, body); err != nil {
		return
	}
	// add header to allow the server to identify the POST request
	req.Header.Set("Content-Type", "application/x-www-form-urlencoded")
	if resp, err = client.Do(req); err != nil {
		return nil, err
	}
	// check status code and wrap response
	switch resp.StatusCode {
	case http.StatusOK:
		return
	case http.StatusBadRequest:
		err = &WrongRequestErr{}
		break
	case http.StatusForbidden:
		err = &AuthFailedErr{}
		resp.Body.Close()
		return
	case http.StatusRequestEntityTooLarge:
		err = &RequestEntityTooLargeErr{}
		break
	case http.StatusTooManyRequests:
		err = &TooManyRequestsErr{}
		break
	case StatusQuotaExceeded:
		err = &QuotaExceededErr{}
		break
	default:
		err = UnwrappedApiResponseCodeErr(resp.StatusCode)
		resp.Body.Close()
		return nil, err
	}
	if jsonErr := json.NewDecoder(resp.Body).Decode(err); jsonErr != nil {
		resp.Body.Close()
		return nil, jsonErr
	}
	resp.Body.Close()
	return
}

// ApiLang is a wrapper type for languages used in requests/responses within the translate function.
type ApiLang string

const (
	// LangEN English (EN)
	LangEN = ApiLang("EN")
	// LangDE German (DE)
	LangDE = ApiLang("DE")
	// LangFR French (FR)
	LangFR = ApiLang("FR")
	// LangES Spanish (ES)
	LangES = ApiLang("ES")
	// LangIT Italian (IT)
	LangIT = ApiLang("IT")
	// LangNL Dutch (NL)
	LangNL = ApiLang("NL")
	// LangPL Polish (PL)
	LangPL = ApiLang("PL")
)

// String returns the very basic string representation of the API language.
func (apiLang ApiLang) String() string {
	return string(apiLang)
}

// LangFromString tries to find and return the matching wrapped API language type.
func LangFromString(apiLangString string) (error, ApiLang) {
	switch apiLangString {
	case "EN":
		return nil, LangEN
	case "DE":
		return nil, LangDE
	case "FR":
		return nil, LangFR
	case "ES":
		return nil, LangES
	case "IT":
		return nil, LangIT
	case "NL":
		return nil, LangNL
	case "PL":
		return nil, LangPL
	default:
		return fmt.Errorf("could not find API language: %s", apiLangString), ""
	}
}

// TranslationRequest contains the payload data for each translation request.
type TranslationRequest struct {
	// field comments partially taken from official DeepL API documentation

	// Text to be translated. Only UTF8-encoded plain text is supported. The parameter may be specified multiple times
	// and translations are returned in the same order as in the input. Each of the parameter values may contain
	// multiple sentences.
	Text string
	// SourceLang is the language of the text to be translated. If parameter is omitted, the API will detect the
	// language of the text and translate it.
	SourceLang ApiLang
	// TargetLang determines the language into which you want to translate.
	TargetLang ApiLang
	// TagHandling sets which kind of tags should be handled. Comma-separated list of one or more values. See official
	// DeepL API documentation for more details about tag handling.
	TagHandling []string
	// NonSplittingTags contains a list of XML tags which never split sentences. See official DeepL API documentation
	// for more details about tag handling.
	NonSplittingTags []string
	// IgnoreTags contains a list of XML tags whose content is never translated. See official DeepL API documentation
	// for more details about tag handling.
	IgnoreTags []string
	// DoNotSplitSentences sets whether the translation engine should first split the input into sentences. False by
	// default.
	//
	// For applications which are sending one sentence per text parameter, it is advisable to set this to false, in
	// order to prevent the engine from splitting the sentence unintentionally.
	DoNotSplitSentences bool
	// Sets whether the translation engine should preserve some aspects of the formatting, even if it would usually
	// correct some aspects. False by default.
	//
	// The formatting aspects controlled by the setting include:
	// 	punctuation at the beginning and end of the sentence,
	// 	upper/lower case at the beginning of the sentence.
	PreserveFormatting bool
}

// TranslationResponse represents the data of the json response of the translate API function.
type TranslationResponse struct {
	// Translations contains all requested translations and their results.
	Translations []struct {
		// DetectedSourceLanguage contains the ApiLang detected by the DeepL API.
		DetectedSourceLanguage ApiLang `json:"detected_source_language"`
		// Text contains the translated text.
		Text string `json:"text"`
	} `json:"translations"`
}

// Translate translates the requested text and returns the translated text or an error if something went wrong.
func (client *Client) Translate(req *TranslationRequest) (resp *TranslationResponse, err error) {
	// parse url values for HTTP request
	values := &url.Values{}
	if len(req.Text) == 0 {
		return resp, errors.New("'Text' field of translation request cannot be empty")
	}
	values.Add("text", req.Text)
	if req.SourceLang != "" {
		values.Add("source_lang", req.SourceLang.String())
	}
	if len(req.TargetLang) == 0 {
		return resp, errors.New("'TargetLang' field of translation request cannot be omitted")
	}
	values.Add("target_lang", req.TargetLang.String())
	if len(req.TagHandling) > 0 {
		values.Add("tag_handling", strings.Join(req.TagHandling, ","))
	}
	if len(req.NonSplittingTags) > 0 {
		values.Add("non_splitting_tags", strings.Join(req.NonSplittingTags, ","))
	}
	if len(req.IgnoreTags) > 0 {
		values.Add("ignore_tags", strings.Join(req.IgnoreTags, ","))
	}
	// inverted functionality from DeepL in order to be able to use the default values of Go
	if req.DoNotSplitSentences {
		values.Add("split_sentences", "0")
	}
	// do not get confused with the different handling for both booleans
	if req.PreserveFormatting {
		values.Add("preserve_formatting", "1")
	}
	var httpResp *http.Response
	httpResp, err = client.doApiFunction(translateFunctionUri, http.MethodPost, values)
	if err != nil {
		return
	}
	defer httpResp.Body.Close()
	resp = &TranslationResponse{}
	err = json.NewDecoder(httpResp.Body).Decode(resp)
	return
}

// UsageResponse represents the data of the json response of the usage API function.
type UsageResponse struct {
	// CharacterCount contains the amount of characters translated so far in the current billing period.
	CharacterCount int64 `json:"character_count"`
	// CharacterLimit contains the maximum volume of characters that can be translated in the current billing period.
	CharacterLimit int64 `json:"character_limit"`
}

// GetUsage returns the usage information for the current billing period.
func (client *Client) GetUsage() (resp *UsageResponse, err error) {
	// execute api function
	var httpResp *http.Response
	httpResp, err = client.doApiFunction(usageFunctionUri, http.MethodGet, &url.Values{})
	// check for error
	if err != nil {
		return
	}
	// parse answer into UsageResponse struct
	defer httpResp.Body.Close()
	resp = &UsageResponse{}
	err = json.NewDecoder(httpResp.Body).Decode(resp)
	return
}<|MERGE_RESOLUTION|>--- conflicted
+++ resolved
@@ -39,22 +39,14 @@
 	var requestUrl string
 	var body io.Reader
 	if method == http.MethodPost {
-<<<<<<< HEAD
-		requestUrl = fmt.Sprintf("%s%s", deeplBaseApiUrl, uri)
-=======
 		requestUrl = fmt.Sprintf("%s%s", client.EndpointUrl, uri)
->>>>>>> 1c26a3ca
 		valuesEncoded := values.Encode()
 		if len(valuesEncoded) > maxBodySize {
 			return nil, errors.New("body size should not exceed maximum of " + strconv.Itoa(maxBodySize))
 		}
 		body = strings.NewReader(valuesEncoded)
 	} else {
-<<<<<<< HEAD
-		requestUrl = fmt.Sprintf("%s%s?%s", deeplBaseApiUrl, uri, values.Encode())
-=======
 		requestUrl = fmt.Sprintf("%s%s?%s", client.EndpointUrl, uri, values.Encode())
->>>>>>> 1c26a3ca
 	}
 	if req, err = http.NewRequest(method, requestUrl, body); err != nil {
 		return
